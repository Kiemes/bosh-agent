package directories

import "path"

type Provider struct {
	baseDir string
}

func NewProvider(baseDir string) Provider {
	return Provider{baseDir}
}

func (p Provider) BaseDir() string {
	return p.baseDir
}

func (p Provider) BoshDir() string {
	return path.Join(p.BaseDir(), "bosh")
}

func (p Provider) BoshBinDir() string {
	return path.Join(p.BoshDir(), "bin")
}

func (p Provider) EtcDir() string {
	return path.Join(p.BoshDir(), "etc")
}

func (p Provider) StoreDir() string {
	return path.Join(p.BaseDir(), "store")
}

func (p Provider) DataDir() string {
	return path.Join(p.BaseDir(), "data")
}

func (p Provider) StoreMigrationDir() string {
	return path.Join(p.BaseDir(), "store_migration_target")
}

func (p Provider) PkgDir() string {
	return path.Join(p.DataDir(), "packages")
}

func (p Provider) CompileDir() string {
	return path.Join(p.DataDir(), "compile")
}

func (p Provider) MonitJobsDir() string {
	return path.Join(p.BaseDir(), "monit", "job")
}

func (p Provider) MonitDir() string {
	return path.Join(p.BaseDir(), "monit")
}

func (p Provider) JobsDir() string {
	return path.Join(p.BaseDir(), "jobs")
}

func (p Provider) JobBinDir(jobName string) string {
	return path.Join(p.JobsDir(), jobName, "bin")
}

func (p Provider) MicroStore() string {
	return path.Join(p.BaseDir(), "micro_bosh", "data", "cache")
}

func (p Provider) SettingsDir() string {
	return path.Join(p.BoshDir(), "settings")
}

func (p Provider) TmpDir() string {
	return path.Join(p.DataDir(), "tmp")
}

func (p Provider) LogsDir() string {
<<<<<<< HEAD
	return path.Join(p.BaseDir(), "sys", "log")
}

func (p Provider) AgentLogsDir() string {
	return path.Join(p.BaseDir(), "bosh", "log")
=======
	return path.Join(p.DataDir(), "sys", "log")
}

func (p Provider) InstanceDir() string {
	return path.Join(p.BaseDir(), "instance")
>>>>>>> e726cc12
}<|MERGE_RESOLUTION|>--- conflicted
+++ resolved
@@ -75,17 +75,13 @@
 }
 
 func (p Provider) LogsDir() string {
-<<<<<<< HEAD
 	return path.Join(p.BaseDir(), "sys", "log")
 }
 
 func (p Provider) AgentLogsDir() string {
 	return path.Join(p.BaseDir(), "bosh", "log")
-=======
-	return path.Join(p.DataDir(), "sys", "log")
 }
 
 func (p Provider) InstanceDir() string {
 	return path.Join(p.BaseDir(), "instance")
->>>>>>> e726cc12
 }